--- conflicted
+++ resolved
@@ -385,26 +385,14 @@
 func multiChannelFanoutConfig(channels []eventingv1alpha1.Channel) *multichannelfanout.Config {
 	cc := make([]multichannelfanout.ChannelConfig, 0)
 	for _, c := range channels {
-<<<<<<< HEAD
-		subscribable := c.Spec.Subscribable
-		if subscribable != nil {
-			cc = append(cc, multichannelfanout.ChannelConfig{
-				Namespace: c.Namespace,
-				Name:      c.Name,
-				FanoutConfig: fanout.Config{
-					Subscriptions: c.Spec.Subscribable.Subscribers,
-				},
-			})
-=======
 		channelConfig := multichannelfanout.ChannelConfig{
 			Namespace: c.Namespace,
 			Name:      c.Name,
 		}
-		if c.Spec.Channelable != nil {
+		if c.Spec.Subscribable != nil {
 			channelConfig.FanoutConfig = fanout.Config{
-				Subscriptions: c.Spec.Channelable.Subscribers,
+				Subscriptions: c.Spec.Subscribable.Subscribers,
 			}
->>>>>>> cb510fce
 		}
 		cc = append(cc, channelConfig)
 	}
